--- conflicted
+++ resolved
@@ -10,21 +10,17 @@
 from functools import wraps
 from threading import RLock
 
+import tkinter as tk
 from twisted.internet.defer import succeed
 from twisted.internet.task import LoopingCall
 
-<<<<<<< HEAD
 from pyipv8 import gui_holder
-from pyipv8.ipv8.attestation.trustchain.block import ANY_COUNTERPARTY_PK
-from pyipv8.ipv8.attestation.trustchain.community import TrustChainCommunity
-=======
 from .block import BobChainBlock
 from .database import BobChainDB
 from .settings import BobChainSettings
 from ..trustchain.block import ANY_COUNTERPARTY_PK, ValidationResult
 from ...community import Community
 from ...peer import Peer
->>>>>>> bf5d0ce4
 
 receive_block_lock = RLock()
 
@@ -51,13 +47,8 @@
     return wrapper
 
 
-<<<<<<< HEAD
-class BOBChainCommunity(TrustChainCommunity):
+class BOBChainCommunity(Community):
     bobChainCommunity = None
-
-    def __init__(self, *args, **kwargs):
-=======
-class BOBChainCommunity(Community):
 
     # TODO figure this out
     # Took the trustchain community values...
@@ -77,12 +68,10 @@
         db_name = kwargs.pop('db_name', self.DB_NAME)
         self.settings = kwargs.pop('settings', BobChainSettings())
 
->>>>>>> bf5d0ce4
         super(BOBChainCommunity, self).__init__(*args, **kwargs)
         self.persistence = self.DB_CLASS(working_directory, db_name)
         self.public_key_iterator = 0
 
-<<<<<<< HEAD
     def book_apartment(self):
         blocks = self.persistence.get_blocks_with_type("property")
         for block in blocks:
@@ -120,10 +109,6 @@
         self.persistence.add_block()
 
     def started(self):
-        def print_peers():
-            print "I am: ", self.my_peer, "\nI know: ", [str(p) for p in self.get_peers()]
-=======
-    def started(self):
         def create_genesis_block():
 
             # TODO Find out what a transaction is
@@ -179,10 +164,10 @@
                 print "All blocks have succesfully been removed"
             else:
                 print "Not all blocks have been removed, number of blocks remaining: ", len(blocks)
+            print "Booked apartment"
 
         def print_blocks():
             blocks = self.persistence.get_blocks_with_type(BLOCK_TYPE)
-
             i = 0
             for block in blocks:
                 print "block number: ", i, " is_genesis: ", block.is_genesis
@@ -209,7 +194,6 @@
             print_blocks()
 
             remove_all_created_blocks()
->>>>>>> bf5d0ce4
 
         BOBChainCommunity.bobChainCommunity = self
         # We register a Twisted task with this overlay.
@@ -217,6 +201,10 @@
         # We call the 'print_peers' function every 5.0 seconds, starting now.
         # self.register_task("print_peers", LoopingCall(print_peers)).start(5.0, True)
         self.register_task("print_blocks", LoopingCall(wrapper_create_and_remove_blocks)).start(5.0, True)
+        window = tk.Toplevel(gui_holder.root)
+        window.geometry("500x500")
+        frame = MainFrame(window)
+        frame.pack(side="top", fill="both", expand=True)
 
 
     def create_source_block(self, block_type=BLOCK_TYPE, transaction=None, public_key=ANY_COUNTERPARTY_PK, additional_info=None):
@@ -367,11 +355,20 @@
 
         return BobChainBlock
 
-<<<<<<< HEAD
-        window = tk.Toplevel(gui_holder.root)
-        window.geometry("500x500")
-        frame = MainFrame(window)
-        frame.pack(side="top", fill="both", expand=True)
+    def persistence_integrity_check(self):
+        """
+        Perform an integrity check of our own chain. Recover it if needed.
+        """
+        block = self.persistence.get_latest(self.my_peer.public_key.key_to_bin())
+        if not block:
+            return
+
+        # TODO
+        # validation = self.validate_persist_block(block)
+        # if validation[0] != ValidationResult.partial_next and validation[0] != ValidationResult.valid:
+        #     self.logger.error("Our chain did not validate. Result %s", repr(validation))
+        #     self.sanitize_database()
+
 
 
 class Page(tk.Frame):
@@ -539,19 +536,4 @@
         self.page_ota.place(in_=container, x=0, y=0, relwidth=1, relheight=1)
         self.page_book_apartment.place(in_=container, x=0, y=0, relwidth=1, relheight=1)
 
-        self.page_login.show()
-=======
-    def persistence_integrity_check(self):
-        """
-        Perform an integrity check of our own chain. Recover it if needed.
-        """
-        block = self.persistence.get_latest(self.my_peer.public_key.key_to_bin())
-        if not block:
-            return
-
-        # TODO
-        # validation = self.validate_persist_block(block)
-        # if validation[0] != ValidationResult.partial_next and validation[0] != ValidationResult.valid:
-        #     self.logger.error("Our chain did not validate. Result %s", repr(validation))
-        #     self.sanitize_database()
->>>>>>> bf5d0ce4
+        self.page_login.show()