"""
The TrustChain Community is the first step in an incremental approach in building a new reputation system.
This reputation system builds a tamper proof interaction history contained in a chain data-structure.
Every node has a chain and these chains intertwine by blocks shared by chains.
"""
from __future__ import absolute_import

import hashlib
from binascii import unhexlify
from functools import wraps
from threading import RLock

from pyipv8 import NewCommunityCreatedEvent, PropertyBookedEvent
from pyipv8.ipv8.attestation.trustchain.block import ANY_COUNTERPARTY_PK
from pyipv8.ipv8.attestation.trustchain.community import TrustChainCommunity
from .block import BobChainBlock
from .database import BobChainDB
from ...peer import Peer

receive_block_lock = RLock()


# PROPERTY_TO_DETAILS_KEY = {}  # Maps property hash to (property details, keypair)

# try:
#     with open('property_to_key_mappings.json', 'r') as file:
#         json_file = json.load(file)
#         for property in json_file:
#             with open("keys/" + property[1] + ".pem", 'r') as key:
#                 key_content = key.read()
#                 PROPERTY_TO_DETAILS_KEY[property[1]] = (property[0], ECCrypto().key_from_private_bin(key_content))
# except IOError:
#     with open('property_to_key_mappings.json', 'w') as file:
#         json.dump([], file)
# PUBLIC_KEY = [b'0' * 74,
#               b'4jpvnlpbnesusvlkxh7d34u8mfq1gxc0la4usd54oooeulraw7dwv72d4nfn7czhaulen9fjbn',
#               b'xtkbp3zv88ruj2k63rizkelbhzg58gzcp09od1pt867ksn8i5xrn2zafqjfzua8hhdzhgp7376',
#               b'vvt6ng10p1w50jg9rmyy10tqqmmemrw59uf0ifa22odjg9hfuxoxx8ngv2apd7w6rlzh3cjfbu',
#               b'3f0xw1jtns6heuk478h58k3dburaeig6s2bt5vo5oz3bz2dfvel85g0edt3qsmgn06npr0we5s',
#               b'ev46dkjzfrc7vjywv7i3h0qcxpquuj9v5xit9z0lshzz53t6exb3vblrtnthupulthstdi7svh']


def synchronized(f):
    """
    Due to database inconsistencies, we can't allow multiple threads to handle a received_half_block at the same time.
    """

    @wraps(f)
    def wrapper(self, *args, **kwargs):
        with receive_block_lock:
            return f(self, *args, **kwargs)

    return wrapper


class BOBChainCommunity(TrustChainCommunity):
    bobChainCommunity = None

    # TODO figure this out
    # Took the trustchain community values...
    master_peer = Peer(unhexlify("3081a7301006072a8648ce3d020106052b8104002703819200040672297aa47c7bb2648ba0385275bc"
                                 "8ade5aedc3677a615f5f9ca83b9b28c75e543342875f7f353bbf74baff7e3dae895ee9c9a9f80df023"
                                 "dbfb72362426b50ce35549e6f0e0a319015a2fd425e2e34c92a3fb33b26929bcabb73e14f63684129b"
                                 "66f0373ca425015cc9fad75b267de0cfb46ed798796058b23e12fc4c42ce9868f1eb7d59cc2023c039"
                                 "14175ebb9703"))

    DB_CLASS = BobChainDB
    DB_NAME = 'bobchain'

    def __init__(self, *args, **kwargs):
        # initialize the database:
        working_directory = kwargs.pop('working_directory', '')
        db_name = kwargs.pop('db_name', self.DB_NAME)
        self.settings = kwargs.pop('settings', BobChainSettings())
        super(BOBChainCommunity, self).__init__(*args)
        self.country = kwargs["country"]
        self.state = kwargs["state"]
        self.city = kwargs["city"]
        self.street = kwargs["street"]
        self.number = kwargs["number"]
        NewCommunityCreatedEvent.event(self)
        self.block_type_property = hashlib.sha224(
            self.country + self.state + self.city + self.street + self.number).hexdigest()

    def book_apartment(self, start_day, end_day):
        start_day_split = start_day.split("-")
        end_day_split = end_day.split("-")
        start_day_tuple = (int(start_day_split[0]), int(start_day_split[1]), int(start_day_split[2]))
        end_day_tuple = (int(end_day_split[0]), int(end_day_split[1]), int(end_day_split[2]))
        blocks = self.persistence.get_blocks_with_type(self.block_type_property)
        for block in blocks:
            if block.is_genesis:
                continue
            block_start_day_split = block.transaction["start_day"].split("-")
            block_end_day_split = block.transaction["end_day"].split("-")
            block_start_day_tuple = (
                int(block_start_day_split[0]), int(block_start_day_split[1]), int(block_start_day_split[2]))
            block_end_day_tuple = (
                int(block_end_day_split[0]), int(block_end_day_split[1]), int(block_end_day_split[2]))
            if not (block_end_day_tuple <= start_day_tuple or block_start_day_tuple >= end_day_tuple):
                print "Overbooking!"
                return False

<<<<<<< HEAD
        self.sign_block(
            peer=None,
            public_key=ANY_COUNTERPARTY_PK,
=======


        source_block = self.persistence.get_latest(self.my_peer.public_key.key_to_bin())
        self.create_link(
            source=source_block,
>>>>>>> c44dc5ab
            block_type=self.block_type_property,
            transaction=
            {
                b"start_day": start_day,  # yyyy-mm-dd
                b"end_day": end_day  # yyyy-mm-dd
            }
        )
        PropertyBookedEvent.event({"country": self.country,
                                   "state": self.state,
                                   "city": self.city,
                                   "street": self.street,
                                   "number": self.number},
                                  start_day,
                                  end_day)
        print "Booked property"
        return True

    def get_bookings(self):
        result = []
        for block in self.persistence.get_blocks_with_type(self.block_type_property):
            if block.is_genesis:
                continue
            result.append(block.transaction)
        return result

    # This function will remove all the created blocks in the bobchain community
    def remove_all_created_blocks(self):
        print "Going to remove all blocks"

        blocks = self.persistence.get_all_blocks()
        print "Number of blocks found: ", len(blocks)

        for block in blocks:
            self.persistence.remove_block(block)
        blocks = self.persistence.get_all_blocks()

        if len(blocks) == 0:
            print "All blocks have succesfully been removed"
        else:
            print "Not all blocks have been removed, number of blocks remaining: ", len(blocks)

    def started(self):
        if len(self.persistence.get_blocks_with_type(self.block_type_property)) == 0:
            self.create_source_block(block_type=self.block_type_property,
                                     transaction={"country": self.country,
                                                  "state": self.state,
                                                  "city": self.city,
                                                  "street": self.street,
                                                  "number": self.number})
        # self.register_task("print_peers", LoopingCall(print_peers)).start(5.0, True)
        # self.register_task("print_blocks", LoopingCall(wrapper_create_and_remove_blocks)).start(5.0, True)

    def get_block_class(self, block_type):
        """
        Get the block class for a specific block type.
        """
        return BobChainBlock<|MERGE_RESOLUTION|>--- conflicted
+++ resolved
@@ -68,11 +68,8 @@
     DB_NAME = 'bobchain'
 
     def __init__(self, *args, **kwargs):
-        # initialize the database:
-        working_directory = kwargs.pop('working_directory', '')
-        db_name = kwargs.pop('db_name', self.DB_NAME)
+        super(BOBChainCommunity, self).__init__(*args)
         self.settings = kwargs.pop('settings', BobChainSettings())
-        super(BOBChainCommunity, self).__init__(*args)
         self.country = kwargs["country"]
         self.state = kwargs["state"]
         self.city = kwargs["city"]
@@ -101,17 +98,9 @@
                 print "Overbooking!"
                 return False
 
-<<<<<<< HEAD
         self.sign_block(
             peer=None,
             public_key=ANY_COUNTERPARTY_PK,
-=======
-
-
-        source_block = self.persistence.get_latest(self.my_peer.public_key.key_to_bin())
-        self.create_link(
-            source=source_block,
->>>>>>> c44dc5ab
             block_type=self.block_type_property,
             transaction=
             {
