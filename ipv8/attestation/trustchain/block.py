import logging
import time
from binascii import hexlify
from collections import namedtuple
from hashlib import sha256

from .payload import HalfBlockPayload
from ...database import database_blob
from ...keyvault.crypto import default_eccrypto
from ...messaging.deprecated.encoding import decode, encode
<<<<<<< HEAD
from ...messaging.serialization import PackError, default_serializer
=======
from ...messaging.serialization import default_serializer
>>>>>>> 988314b4

GENESIS_HASH = b'0' * 32  # ID of the first block of the chain.
GENESIS_SEQ = 1
UNKNOWN_SEQ = 0
EMPTY_SIG = b'0' * 64
EMPTY_PK = b'0' * 74
ANY_COUNTERPARTY_PK = EMPTY_PK
SKIP_ATTRIBUTES = {'key', 'serializer', 'crypto', '_transaction', '_logger'}


class TrustChainBlock(object):
    """
    Container for TrustChain block information
    """
    Data = namedtuple('Data', ['type',
                               'transaction',
                               'public_key',
                               'sequence_number',
                               'link_public_key',
                               'link_sequence_number',
                               'previous_hash',
                               'signature',
                               'timestamp',
                               'insert_time'])
    """
    Data struct to initialize a TrustChainBlock.


        **[0] type:** The block type name, as utf-8 string or utf-8 encoded bytes.

        *> type:* str or bytes

        **[1] transaction:** Metadata dictionary, consisting of binary type strings.

        *> type:* dict

        **[2] public_key:** The serialized public key of the initiator of this block (binary data).

        *> type:* bytes (Py3) or str (Py2)

        **[3] sequence_number:** The the sequence number of this block in the chain of the intiator of this block.

        *> type:* int

        **[4] link_public_key:** The serialized public key of the counterparty of this block (binary data).

        *> type:* bytes (Py3) or str (Py2)

        **[5] link_sequence_number:** The height of this block in the chain of the counterparty of this block,
        or 0 if unknown.

        *> type:* int

        **[6] previous_hash:** The hash of the previous block in the chain of the initiator of this block (binary data).

        *> type:* bytes (Py3) or str (Py2)

        **[7] signature:** The signature of the initiator of this block for this block (binary data).

        *> type:* bytes (Py3) or str (Py2)

        **[8] timestamp:** The time in milliseconds since the UNIX epoch when this block was created
        (according to the initiator).

        *> type:* int

        **[9] insert_time:** The time in milliseconds since the UNIX epoch when this block was inserted into the local
        database (according to the local database), if this block was inserted into the local database.

        *> type:* int or None
    """

    def __init__(self, data=None, serializer=default_serializer):
        """
        Create a new TrustChainBlock or load a TrustChainBlock from an existing database entry.

        :param data: Optional data to initialize this block with.
        :type data: TrustChainBlock.Data or list
        :param serializer: An optional custom serializer to use for this block.
        :type serializer: Serializer
        """
        super(TrustChainBlock, self).__init__()
        self.serializer = serializer
        if data is None:
            # data
            self.type = b'unknown'
            self.transaction = {}
            self._transaction = encode({})
            # identity
            self.public_key = EMPTY_PK
            self.sequence_number = GENESIS_SEQ
            # linked identity
            self.link_public_key = EMPTY_PK
            self.link_sequence_number = UNKNOWN_SEQ
            # validation
            self.previous_hash = GENESIS_HASH
            self.signature = EMPTY_SIG
            self.timestamp = int(time.time() * 1000)
            # debug stuff
            self.insert_time = None
        else:
            self._transaction = data[1] if isinstance(data[1], bytes) else bytes(data[1])
            _, self.transaction = decode(self._transaction)
            (self.type, self.public_key, self.sequence_number, self.link_public_key, self.link_sequence_number,
             self.previous_hash, self.signature, self.timestamp, self.insert_time) = (data[0], data[2], data[3],
                                                                                      data[4], data[5], data[6],
                                                                                      data[7], data[8], data[9])
            self.type = self.type if isinstance(self.type, bytes) else str(self.type).encode('utf-8')
            self.public_key = self.public_key if isinstance(self.public_key, bytes) else bytes(self.public_key)
            self.link_public_key = (self.link_public_key if isinstance(self.link_public_key, bytes)
                                    else bytes(self.link_public_key))
            self.previous_hash = (self.previous_hash if isinstance(self.previous_hash, bytes)
                                  else bytes(self.previous_hash))
            self.signature = self.signature if isinstance(self.signature, bytes) else bytes(self.signature)
        self.hash = self.calculate_hash()
        self.crypto = default_eccrypto
        self._logger = logging.getLogger(self.__class__.__name__)

    @classmethod
    def from_payload(cls, payload, serializer):
        """
        Create a block according to a given payload and serializer.
        This method can be used when receiving a block from the network.
        """
        return cls([payload.type, payload.transaction, payload.public_key, payload.sequence_number,
                    payload.link_public_key, payload.link_sequence_number, payload.previous_hash,
                    payload.signature, payload.timestamp, time.time()], serializer)

    @classmethod
    def from_pair_payload(cls, payload, serializer):
        """
        Create two half blocks from a block pair message, according to a given payload and serializer.
        Used to construct two blocks when receiving a block pair from the network.
        """
        block1 = cls([payload.type1, payload.transaction1, payload.public_key1, payload.sequence_number1,
                      payload.link_public_key1, payload.link_sequence_number1, payload.previous_hash1,
                      payload.signature1, payload.timestamp1, time.time()], serializer)
        block2 = cls([payload.type2, payload.transaction2, payload.public_key2, payload.sequence_number2,
                      payload.link_public_key2, payload.link_sequence_number2, payload.previous_hash2,
                      payload.signature2, payload.timestamp2, time.time()], serializer)
        return block1, block2

    def __str__(self):
        # This makes debugging and logging easier
        return "Block {0} from ...{1}:{2} links ...{3}:{4} for {5} type {6}".format(
            hexlify(self.hash)[-8:],
            hexlify(self.public_key)[-8:],
            self.sequence_number,
            hexlify(self.link_public_key)[-8:],
            self.link_sequence_number,
            self.transaction,
            self.type)

    def __hash__(self):
        return self.hash

    def __eq__(self, other):
        if not isinstance(other, TrustChainBlock):
            return False
        return self.pack() == other.pack()

    def calculate_hash(self):
        return sha256(self.pack()).digest()

    @property
    def block_id(self):
        return b"%s.%d" % (hexlify(self.public_key), self.sequence_number)

    @property
    def linked_block_id(self):
        return b"%s.%d" % (hexlify(self.link_public_key), self.link_sequence_number)

    @property
    def is_genesis(self):
        return self.sequence_number == GENESIS_SEQ and self.previous_hash == GENESIS_HASH

    @property
    def hash_number(self):
        """
        Return the hash of this block as a number (used as crawl ID).
        """
        return int(hexlify(self.hash), 16) % 100000000

    def pack(self, signature=True):
        """
        Encode this block for transport
        :param signature: False to pack EMPTY_SIG in the signature location, true to pack the signature field
        :return: the database_blob the data was packed into
        """
        args = [self.public_key, self.sequence_number, self.link_public_key, self.link_sequence_number,
                self.previous_hash, self.signature if signature else EMPTY_SIG, self.type, self._transaction,
                self.timestamp]
        return self.serializer.pack_multiple(HalfBlockPayload(*args).to_pack_list())[0]

    def validate_transaction(self, database):
        """
        Validates the transaction of this block
        :param database: the database to check against
        :return: A tuple consisting of a ValidationResult and a list of user string errors
        """
        return ValidationResult.valid, []

    def validate(self, database):
        """
        Validates this block against what is known in the database
        :param database: the database to check against
        :return: A tuple consisting of a ValidationResult and a list of user string errors
        """

        # Start with a valid result.
        result = ValidationResult()

        # The validity of blocks is immutable. Once they are accepted they cannot change validation result. Blocks can
        # get inserted into the database in any order, so we need to find successors, predecessors as well as the block
        # itself and its linked block.
        blk = database.get(self.public_key, self.sequence_number)
        link = database.get_linked(self)
        prev_blk = database.get_block_before(self)
        next_blk = database.get_block_after(self)

        # Update the validation result to reflect the achievable validation level.
        self.update_validation_level(prev_blk, next_blk, result)

        # Update the validation result through checking the block invariant.
        self.update_block_invariant(database, result)

        # Check if this block as retrieved from our database is the same as this block.
        self.update_block_consistency(blk, result, database)

        # Check if the linked block as retrieved from our database is the same as the one linked by this block.
        self.update_linked_consistency(database, link, result)

        # Check if the chain of blocks is properly hooked up.
        self.update_chain_consistency(prev_blk, next_blk, result)

        return result.state, result.errors

    def update_validation_level(self, prev_blk, next_blk, result):
        """
        Determine the maximum validation level.

        Depending on the blocks we get from the database, we can decide to reduce the validation level. We must do
        this prior to flagging any errors. This way we are only ever reducing the validation level without having to
        resort to min()/max() every time we set it. We first determine some booleans to make everything readable.

        :param prev_blk: the previous block in the chain
        :type prev_blk: TrustChainBlock or None
        :param next_blk: the next block in the chain
        :type next_blk: TrustChainBlock or None
        :param result: the result to update
        :type result: ValidationResult
        :returns: None
        """
        is_prev_gap = prev_blk.sequence_number != self.sequence_number - 1 if prev_blk else True
        is_next_gap = next_blk.sequence_number != self.sequence_number + 1 if next_blk else True
        if not prev_blk and not next_blk:
            # Is this block a non genesis block? If so, we know nothing about this public key, else pretend the
            # prev_blk exists
            if not self.is_genesis:
                result.state = ValidationResult.no_info
            else:
                # We pretend prev_blk exists. This leaves us with next missing, which means partial-next at best.
                result.state = ValidationResult.partial_next
        elif not prev_blk and next_blk:
            # Is this block a non genesis block?
            if not self.is_genesis:
                # We are really missing prev_blk. So now partial-prev at best.
                result.state = ValidationResult.partial_previous
                if is_next_gap:
                    # Both sides are unknown or non-contiguous return a full partial result.
                    result.state = ValidationResult.partial
            elif is_next_gap:
                # This is a genesis block, so the missing previous is expected. If there is a gap to the next block
                # this reduces the validation result to partial-next
                result.state = ValidationResult.partial_next
        elif prev_blk and not next_blk:
            # We are missing next_blk, so now partial-next at best.
            result.state = ValidationResult.partial_next
            if is_prev_gap:
                # Both sides are unknown or non-contiguous return a full partial result.
                result.state = ValidationResult.partial
        else:
            # both sides have known blocks, see if there are gaps
            if is_prev_gap and is_next_gap:
                result.state = ValidationResult.partial
            elif is_prev_gap:
                result.state = ValidationResult.partial_previous
            elif is_next_gap:
                result.state = ValidationResult.partial_next

    def update_block_invariant(self, database, result):
        """
        Validate that the block is sane, including the validity of the transaction.

        Some basic self tests. It is possible to violate these when constructing a block in code or getting a block
        from the database. The wire format is such that it impossible to hit many of these for blocks that went over
        the network.

        :param database: the database to use
        :type database: TrustChainDB
        :param result: the result to update
        :type result: ValidationResult
        :returns: None
        """
        tx_validate_res, tx_errors = self.validate_transaction(database)
        if tx_validate_res != ValidationResult.valid:
            result.state = tx_validate_res
            result.errors += tx_errors

        if self.sequence_number < GENESIS_SEQ:
            result.err("Sequence number is prior to genesis")
        if self.link_sequence_number < GENESIS_SEQ and self.link_sequence_number != UNKNOWN_SEQ:
            result.err("Link sequence number not empty and is prior to genesis")
        if self.timestamp < 0:
            result.err("Timestamp cannot be negative")
        if not self.crypto.is_valid_public_bin(self.public_key):
            result.err("Public key is not valid")
        else:
            # If the public key is valid, we can use it to check the signature. We want just a yes/no answer here, and
            # we want to keep checking for more errors, so just catch all packing exceptions and err() if any happen.
            try:
                pck = self.pack(signature=False)
            except PackError as e:
                self._logger.debug("Failed to pack 'self.pack' (error %s)", e)
                pck = None
            if pck is None or not self.crypto.is_valid_signature(
                    self.crypto.key_from_public_bin(self.public_key), pck, self.signature):
                result.err("Invalid signature")
        if not self.crypto.is_valid_public_bin(self.link_public_key) and \
                self.link_public_key != ANY_COUNTERPARTY_PK and \
                self.link_public_key != EMPTY_PK:
            result.err("Linked public key is not valid")
        if self.public_key == self.link_public_key:
            # Blocks to self serve no purpose and are thus invalid.
            result.err("Self signed block")
        if self.is_genesis:
            if self.sequence_number == GENESIS_SEQ and self.previous_hash != GENESIS_HASH:
                result.err("Sequence number implies previous hash should be Genesis ID")
            if self.sequence_number != GENESIS_SEQ and self.previous_hash == GENESIS_HASH:
                result.err("Sequence number implies previous hash should not be Genesis ID")

    def update_block_consistency(self, blk, result, database):
        """
        Check if a given block is consistent with this block.

        If so it should be equal or else we caught a branch in someones trustchain.

        :param blk: the block to check for consistency with this block
        :type blk: TrustChainBlock or None
        :param result: the result to update
        :type result: ValidationResult
        :param database: the TrustChain database object, used to store detected double spend attempts
        :type database: TrustChainDB
        :returns: None
        """
        if blk:
            if blk.link_public_key != self.link_public_key:
                result.err("Link public key does not match known block")
            if blk.link_sequence_number != self.link_sequence_number:
                result.err("Link sequence number does not match known block")
            if blk.previous_hash != self.previous_hash:
                result.err("Previous hash does not match known block")
            if blk.signature != self.signature:
                result.err("Signature does not match known block")
            # if the known block is not equal, and the signatures are valid, we have a double signed PK/seq. Fraud!
            if self.hash != blk.hash and "Invalid signature" not in result.errors and\
               "Public key is not valid" not in result.errors:
                result.err("Double sign fraud")
                database.add_double_spend(blk, self)

    def update_linked_consistency(self, database, link, result):
        """
        If the database has a linked block check if the values match up.

        If the values do not match up someone comitted fraud, but it is impossible to decide who. So we just invalidate
        the block that is the latter to get validated. We can also detect double counter sign fraud at this point.

        :param database: the database to use
        :type database: TrustChainDB
        :param link: the linked block
        :type link: TrustChainBlock or None
        :param result: the result to update
        :type result: ValidationResult
        :returns: None
        """
        if link:
            if link.public_key != self.link_public_key:
                result.err("Known link public key does not match this block")
            elif (link.link_sequence_number != self.sequence_number
                  and link.sequence_number != self.link_sequence_number):
                result.err("No link to linked block")
            elif self.public_key != link.link_public_key and link.link_public_key != ANY_COUNTERPARTY_PK:
                result.err("Public key mismatch on linked block")
            elif self.link_sequence_number != UNKNOWN_SEQ:
                # self counter signs another block (link). If link has a linked block that is not equal to self,
                # then self is fraudulent, since it tries to countersign a block that is already countersigned
                linklinked = database.get_linked(link)
                if linklinked is not None and linklinked.hash != self.hash and \
                        link.link_public_key != ANY_COUNTERPARTY_PK:
                    result.err("Double countersign fraud")

    def update_chain_consistency(self, prev_blk, next_blk, result):
        """
        Check for chain order consistency.

        The previous block should point to us and this block should point to the next block.

        :param prev_blk: the previous block in the chain
        :type prev_blk: TrustChainBlock or None
        :param next_blk: the next block in the chain
        :type next_blk: TrustChainBlock or None
        :param result: the result to update
        :type result: ValidationResult
        :returns: None
        """
        is_prev_gap = prev_blk.sequence_number != self.sequence_number - 1 if prev_blk else True
        is_next_gap = next_blk.sequence_number != self.sequence_number + 1 if next_blk else True

        if prev_blk:
            if prev_blk.public_key != self.public_key:
                result.err("Previous block public key mismatch")
            if prev_blk.sequence_number >= self.sequence_number:
                result.err("Previous block sequence number mismatch")
            if not is_prev_gap and prev_blk.hash != self.previous_hash:
                result.err("Previous hash is not equal to the hash id of the previous block")
                # Is this fraud? It is certainly an error, but fixing it would require a different signature on the same
                # sequence number which is fraud.

        if next_blk:
            if next_blk.public_key != self.public_key:
                result.err("Next block public key mismatch")
            if next_blk.sequence_number <= self.sequence_number:
                result.err("Next block sequence number mismatch")
            if not is_next_gap and next_blk.previous_hash != self.hash:
                result.err("Next hash is not equal to the hash id of the block")
                # Again, this might not be fraud, but fixing it can only result in fraud.

    def sign(self, key):
        """
        Signs this block with the given key
        :param key: the key to sign this block with
        """
        self.signature = self.crypto.create_signature(key, self.pack(signature=False))
        self.hash = self.calculate_hash()

    @classmethod
    def create(cls, block_type, transaction, database, public_key, link=None, additional_info=None, link_pk=None):
        """
        Create an empty next block.
        :param block_type: the type of the block to be constructed
        :param transaction: the transaction to use in this block
        :param database: the database to use as information source
        :param public_key: the public key to use for this block
        :param link: optionally create the block as a linked block to this block
        :param additional_info: additional information, which has a higher priority than the
               transaction when link exists
        :param link_pk: the public key of the counterparty in this transaction
        :return: A newly created block
        """
        blk = database.get_latest(public_key)
        ret = cls()
        if link:
            ret.type = link.type if link.link_public_key != ANY_COUNTERPARTY_PK else block_type
            ret.transaction = link.transaction if additional_info is None else additional_info
            ret.link_public_key = link.public_key
            ret.link_sequence_number = link.sequence_number
        else:
            ret.type = block_type
            ret.transaction = transaction
            ret.link_public_key = link_pk or EMPTY_PK
            ret.link_sequence_number = UNKNOWN_SEQ

        if blk:
            ret.sequence_number = blk.sequence_number + 1
            ret.previous_hash = blk.hash

        ret._transaction = encode(ret.transaction)
        ret.public_key = public_key
        ret.signature = EMPTY_SIG
        ret.hash = ret.calculate_hash()
        return ret

    def pack_db_insert(self):
        """
        Prepare a tuple to use for inserting into the database
        :return: A database insertable tuple
        """
        return (self.type, database_blob(self._transaction), database_blob(self.public_key),
                self.sequence_number, database_blob(self.link_public_key), self.link_sequence_number,
                database_blob(self.previous_hash), database_blob(self.signature), self.timestamp,
                database_blob(self.hash))

    def __iter__(self):
        """
        This override allows one to take the dict(<block>) of a block.
        :return: generator to iterate over all properties of this block
        """
        for key, value in self.__dict__.items():
            if key in SKIP_ATTRIBUTES:
                continue
            if key == 'transaction':
                yield key, decode(self._transaction, cast_utf8=True)[1]
            elif isinstance(value, bytes) and key != "insert_time" and key != "type":
                yield key, hexlify(value).decode('utf-8')
            else:
                yield key, value.decode('utf-8') if isinstance(value, bytes) else value


class ValidationResult(object):
    """
    Contains the various results that the validator can return.
    """

    @staticmethod
    def valid():
        """
        The block does not violate any rules
        """
        pass

    @staticmethod
    def partial():
        """
        The block does not violate any rules, but there are gaps or no blocks on the previous or next block
        """
        pass

    @staticmethod
    def partial_next():
        """
        The block does not violate any rules, but there is a gap or no block on the next block
        """
        pass

    @staticmethod
    def partial_previous():
        """
        The block does not violate any rules, but there is a gap or no block on the previous block
        """
        pass

    @staticmethod
    def no_info():
        """
        There are no blocks (previous or next) to validate against
        """
        pass

    @staticmethod
    def invalid():
        """
        The block violates at least one validation rule
        """
        pass

    def __init__(self):
        """
        Create a new ValidationResult instance with valid state and no errors.
        """
        self.state = ValidationResult.valid
        self.errors = []

    def err(self, reason):
        """
        Invalidate this result and give a reason for the invalidation.

        :param reason: the reason for invalidation
        :type reason: str
        :return: None
        """
        self.state = ValidationResult.invalid
        self.errors.append(reason)<|MERGE_RESOLUTION|>--- conflicted
+++ resolved
@@ -8,11 +8,8 @@
 from ...database import database_blob
 from ...keyvault.crypto import default_eccrypto
 from ...messaging.deprecated.encoding import decode, encode
-<<<<<<< HEAD
 from ...messaging.serialization import PackError, default_serializer
-=======
-from ...messaging.serialization import default_serializer
->>>>>>> 988314b4
+
 
 GENESIS_HASH = b'0' * 32  # ID of the first block of the chain.
 GENESIS_SEQ = 1
